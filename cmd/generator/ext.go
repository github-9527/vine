--- conflicted
+++ resolved
@@ -14,14 +14,7 @@
 	MessageType = 4
 )
 
-<<<<<<< HEAD
-type Comment struct {
-	Tag  bool
-	Text string
-}
-=======
 const NilTag = "nil"
->>>>>>> aa14c5b0
 
 type ServiceDescriptor struct {
 	Proto *descriptor.ServiceDescriptorProto
@@ -49,14 +42,11 @@
 	Proto *descriptor.FieldDescriptorProto
 
 	Comments []*Comment
-<<<<<<< HEAD
-=======
 }
 
 type Comment struct {
 	Tag  string
 	Text string
->>>>>>> aa14c5b0
 }
 
 func extractFileDescriptor(file *FileDescriptor) {
@@ -105,13 +95,6 @@
 			switch len(parts) {
 			case 2:
 				index, _ := strconv.Atoi(parts[1])
-<<<<<<< HEAD
-				file.tagServices[index].Comments = parseTagComment(comment)
-			case 4:
-				index, _ := strconv.Atoi(parts[1])
-				mIndex, _ := strconv.Atoi(parts[3])
-				file.tagServices[index].Methods[mIndex].Comments = parseTagComment(comment)
-=======
 				if len(file.tagServices) > index {
 					file.tagServices[index].Comments = parseTagComment(comment)
 				}
@@ -121,7 +104,6 @@
 				if len(file.tagServices) > index && len(file.tagServices[index].Methods) > mIndex {
 					file.tagServices[index].Methods[mIndex].Comments = parseTagComment(comment)
 				}
->>>>>>> aa14c5b0
 			case 6:
 				//
 			}
@@ -155,10 +137,6 @@
 	for _, item := range strings.Split(*comment.LeadingComments, "\n") {
 		var tag string
 		text := strings.TrimSpace(item)
-<<<<<<< HEAD
-		comments = append(comments, &Comment{
-			Tag:  strings.HasPrefix(text, "+"),
-=======
 		if len(text) == 0 {
 			continue
 		}
@@ -173,7 +151,6 @@
 		}
 		comments = append(comments, &Comment{
 			Tag:  tag,
->>>>>>> aa14c5b0
 			Text: text,
 		})
 	}
