package version

import (
	"fmt"
	"runtime"
	"strings"
)

var (
	GitCommit = "d9ac12ed"
	GitTag    = "v0.19.0"
<<<<<<< HEAD
	BuildDate = "1624933329"
=======
	BuildDate = "1625062804"
>>>>>>> 5a198c47
)

func Version() string {
	var vineVersion string

	if GitTag != "" {
		vineVersion = GitTag
	}

	if GitCommit != "" {
		vineVersion += fmt.Sprintf("-%s", GitCommit)
	}

	if BuildDate != "" {
		vineVersion += fmt.Sprintf("-%s", BuildDate)
	}

	if vineVersion == "" {
		vineVersion = "latest"
	}

	return vineVersion
}

func GoV() string {
	v := strings.TrimPrefix(runtime.Version(), "go")
	if strings.Count(v, ".") > 1 {
		v = v[:strings.LastIndex(v, ".")]
	}
	return v
}<|MERGE_RESOLUTION|>--- conflicted
+++ resolved
@@ -9,11 +9,7 @@
 var (
 	GitCommit = "d9ac12ed"
 	GitTag    = "v0.19.0"
-<<<<<<< HEAD
-	BuildDate = "1624933329"
-=======
 	BuildDate = "1625062804"
->>>>>>> 5a198c47
 )
 
 func Version() string {
